import json
import boto3
import datetime
import os

print("Loading function")


def lambda_handler(event, context):
<<<<<<< HEAD
  message = json.loads(event['Records'][0]['Sns']['Message'])
  bucket = message['Records'][0]['s3']['bucket']['name']
  key = message['Records'][0]['s3']['object']['key']
  my_region = os.environ['AWS_REGION']
  fm_prefix = os.environ['fm_prefix']
  aws_account = os.environ['aws_account']
=======
    message = json.loads(event["Records"][0]["Sns"]["Message"])
    bucket = message["Records"][0]["s3"]["bucket"]["name"]
    key = message["Records"][0]["s3"]["object"]["key"]
    my_region = os.environ["AWS_REGION"]
>>>>>>> 51a7a199

    key_path = key[: key.rfind("/")] + "/"
    source_path = "s3://" + bucket + "/" + key_path
    source_id = bucket.split("-")[2]
    asset_id = key.split("/")[0]

    print(
        "Source Path: {}, Source ID: {}, Asset ID: {}".format(
            source_path, source_id, asset_id
        )
    )

<<<<<<< HEAD
  now = datetime.datetime.now()
  ts = now.strftime('%Y%m%d%H%M%S')
  exec_id = source_id + "_" + asset_id + "_" + str(ts)
  state_machine_name = fm_prefix + '-data-pipeline' + str(ts)

  dynamodb = boto3.resource('dynamodb', region_name = my_region)
  source_system_table = dynamodb.Table('{}.data_catalog.{}'.format(fm_prefix, asset_id))
  print("Insert data catalog info in {}.data_catalog.{} table".format(fm_prefix, asset_id))
  response = source_system_table.put_item(
    Item = {
      'exec_id': exec_id,
      'proc_start_ts': str(ts),
      'source_path': source_path,
      'dq_validation': 'not started',
      'data_masking': 'not started',
      'data_standardization': 'not started'
    }
  )

  client = boto3.client('stepfunctions')
  response = client.start_execution(
    stateMachineArn='arn:aws:states:{}:{}:stateMachine:{}-data-pipeline'.format(my_region, aws_account, fm_prefix),
    name=state_machine_name,
    input= json.dumps({'source_path':source_path, 'source_id':source_id, 'asset_id':asset_id, 'exec_id':exec_id})
  )

  print (response)
  
=======
    ts = time.time()
    state_machine_name = "dl-fmwrk-data-pipeline" + str(ts)
    client = boto3.client("stepfunctions")
    response = client.start_execution(
        stateMachineArn="arn:aws:states:{}:076931226898:stateMachine:dl-fmwrk-data-pipeline".format(
            my_region
        ),
        name=state_machine_name,
        input=json.dumps(
            {"source_path": source_path, "source_id": source_id, "asset_id": asset_id}
        ),
    )

    print(response)
>>>>>>> 51a7a199
<|MERGE_RESOLUTION|>--- conflicted
+++ resolved
@@ -7,32 +7,23 @@
 
 
 def lambda_handler(event, context):
-<<<<<<< HEAD
   message = json.loads(event['Records'][0]['Sns']['Message'])
   bucket = message['Records'][0]['s3']['bucket']['name']
   key = message['Records'][0]['s3']['object']['key']
   my_region = os.environ['AWS_REGION']
   fm_prefix = os.environ['fm_prefix']
   aws_account = os.environ['aws_account']
-=======
-    message = json.loads(event["Records"][0]["Sns"]["Message"])
-    bucket = message["Records"][0]["s3"]["bucket"]["name"]
-    key = message["Records"][0]["s3"]["object"]["key"]
-    my_region = os.environ["AWS_REGION"]
->>>>>>> 51a7a199
 
-    key_path = key[: key.rfind("/")] + "/"
-    source_path = "s3://" + bucket + "/" + key_path
-    source_id = bucket.split("-")[2]
-    asset_id = key.split("/")[0]
+  key_path = key[: key.rfind("/")] + "/"
+  source_path = "s3://" + bucket + "/" + key_path
+  source_id = bucket.split("-")[2]
+  asset_id = key.split("/")[0]
+  print(
+    "Source Path: {}, Source ID: {}, Asset ID: {}".format(
+      source_path, source_id, asset_id
+    )
+  )
 
-    print(
-        "Source Path: {}, Source ID: {}, Asset ID: {}".format(
-            source_path, source_id, asset_id
-        )
-    )
-
-<<<<<<< HEAD
   now = datetime.datetime.now()
   ts = now.strftime('%Y%m%d%H%M%S')
   exec_id = source_id + "_" + asset_id + "_" + str(ts)
@@ -60,20 +51,4 @@
   )
 
   print (response)
-  
-=======
-    ts = time.time()
-    state_machine_name = "dl-fmwrk-data-pipeline" + str(ts)
-    client = boto3.client("stepfunctions")
-    response = client.start_execution(
-        stateMachineArn="arn:aws:states:{}:076931226898:stateMachine:dl-fmwrk-data-pipeline".format(
-            my_region
-        ),
-        name=state_machine_name,
-        input=json.dumps(
-            {"source_path": source_path, "source_id": source_id, "asset_id": asset_id}
-        ),
-    )
-
-    print(response)
->>>>>>> 51a7a199
+  