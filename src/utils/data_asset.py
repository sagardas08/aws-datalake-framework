import boto3
from .comUtils import get_metadata
from .dqUtils import generate_code
from .logger import Logger
from .validateSchema import validate_schema


class DataAsset:
    def __init__(self, args, config, run_identifier, conn):
        """
        Defines a Data Asset and its properties
        :param args: Run time arguments gathered from Step Function
        :param config: The Global config file
        :param run_identifier: To identify which job is running at present
        :param conn : DB connection object
        """
        self.asset_metadata = None
        self.asset_id = args["asset_id"]
        self.source_path = args["source_path"]
        self.source_id = args["source_id"]
        self.exec_id = args["exec_id"]
        self.fm_prefix = config["fm_prefix"]
        self.region = boto3.session.Session().region_name
        self.log_type = config["log_type"]
        self.secret_name = config["secret_name"]
        self.source_file_path = self.source_path.replace("s3://", "s3a://")
        self.logger = Logger(
            log_type=self.log_type,
            log_name=self.exec_id,
            src_path=self.source_path,
            asset_id=self.asset_id,
            region=self.region,
            run_identifier=run_identifier,
        )
        items = self.get_data_asset_info(conn)
        self.asset_name = items["asset_nm"]
        self.asset_file_type = items["file_type"]
        self.asset_file_delim = items["file_delim"]
        self.asset_file_header = items["file_header"]
        self.target_id = items["target_id"]
        self.encryption = items["file_encryption_ind"]

    def get_data_asset_info(self, conn):
        """
        :param conn: DB connection object
        :return: Data asset info as dictionary
        """
        asset_dict = conn.retrieve_dict(
            "data_asset", cols="all", where=("asset_id=%s", [self.asset_id])
        )
        return asset_dict[0]

    def get_results_path(self):
        """
        Path for storing the DQ results
        :return: s3 uri
        """
        return (
            self.source_file_path.split(self.asset_id)[0]
            + f"{self.asset_id}/logs/{self.exec_id}/dq_results"
        )

    def get_error_path(self):
        pass

    def get_masking_path(self):
        """
        Path for storing the results of Data Masking
        :return: s3 uri
        """
        return (
            self.source_file_path.split(self.asset_id)[0] + f"{self.asset_id}/masked/"
        )

    def get_asset_metadata(self, conn):
        """
        Gets the required metadata for an asset
        :return:
        """
        return get_metadata(conn, self.asset_id, logger=self.logger)

    def adv_dq_required(self, conn):
        """
        The function checks if advanced DQ is required for a particular asset or not
        :param: DB connection object
        :return: Boolean
        """
        dq_rules = conn.retrieve(
            "adv_dq_rules", cols="all", where=("asset_id=%s", [self.asset_id])
        )
        if len(dq_rules) == 0:
            return False
        else:
            return True

    def generate_dq_code(self, conn):
        """
        Generate the Dynamic DQ code
        :param :DB connection object
        :return: Generated code
        """
        metadata = self.get_asset_metadata(conn)
        adv_dq = self.adv_dq_required(conn)
        if adv_dq:
            dq_rules = conn.retrieve_dict(
                "adv_dq_rules", cols="dq_rule", where=("asset_id=%s", [self.asset_id])
            )
            if len(dq_rules):
                # The table exists and contains the adv dq
                check_list = ["." + i["dq_rule"] for i in dq_rules]
                code = generate_code(
                    metadata, logger=self.logger, adv_dq_info=check_list
                )
            else:
                # The table exists but is empty
                code = generate_code(metadata, logger=self.logger)
        else:
            code = generate_code(metadata, logger=self.logger)
        self.logger.write(message=f"Pydeequ Code Generated: {code}")
        return code

    def update_data_catalog(
        self,
        conn,
        dq_validation=None,
        data_masking=None,
        data_standardization=None,
    ):
        """
        Updates the data catalog in DynamoDB
        """
        table_name = "data_asset_catalogs"
        where_clause = ("exec_id=%s", [self.exec_id])
        item = {}
        if dq_validation:
            self.logger.write(
                message=f"updating data catalog entry dq_validation with {dq_validation}"
            )
            item["dq_validation"] = dq_validation
        elif data_masking:
            self.logger.write(
                message=f"updating data catalog entry data_masking with {data_masking}"
            )
            item["data_masking"] = data_masking
        elif data_standardization:
            self.logger.write(
                message=f"updating data catalog entry data_standardization with {data_standardization}"
            )
            item["data_standardization"] = data_standardization
        conn.update(table=table_name, data=item, where=where_clause)

    def validate_schema(self, conn, source_df):
        """
        Method to return if an asset's schema is validated
        :return: Bool
        """
<<<<<<< HEAD
        schema_validation = validate_schema(
            self.asset_file_type,
            self.asset_file_header,
            source_df,
            self.metadata_table,
            self.region,
            logger=self.logger,
        )
=======
        schema_validation = validate_schema(self, source_df, conn, logger=self.logger)
>>>>>>> e813fd1c
        self.logger.write(message=f"Schema Validation = {schema_validation}")
        return schema_validation
<|MERGE_RESOLUTION|>--- conflicted
+++ resolved
@@ -1,170 +1,159 @@
-import boto3
-from .comUtils import get_metadata
-from .dqUtils import generate_code
-from .logger import Logger
-from .validateSchema import validate_schema
-
-
-class DataAsset:
-    def __init__(self, args, config, run_identifier, conn):
-        """
-        Defines a Data Asset and its properties
-        :param args: Run time arguments gathered from Step Function
-        :param config: The Global config file
-        :param run_identifier: To identify which job is running at present
-        :param conn : DB connection object
-        """
-        self.asset_metadata = None
-        self.asset_id = args["asset_id"]
-        self.source_path = args["source_path"]
-        self.source_id = args["source_id"]
-        self.exec_id = args["exec_id"]
-        self.fm_prefix = config["fm_prefix"]
-        self.region = boto3.session.Session().region_name
-        self.log_type = config["log_type"]
-        self.secret_name = config["secret_name"]
-        self.source_file_path = self.source_path.replace("s3://", "s3a://")
-        self.logger = Logger(
-            log_type=self.log_type,
-            log_name=self.exec_id,
-            src_path=self.source_path,
-            asset_id=self.asset_id,
-            region=self.region,
-            run_identifier=run_identifier,
-        )
-        items = self.get_data_asset_info(conn)
-        self.asset_name = items["asset_nm"]
-        self.asset_file_type = items["file_type"]
-        self.asset_file_delim = items["file_delim"]
-        self.asset_file_header = items["file_header"]
-        self.target_id = items["target_id"]
-        self.encryption = items["file_encryption_ind"]
-
-    def get_data_asset_info(self, conn):
-        """
-        :param conn: DB connection object
-        :return: Data asset info as dictionary
-        """
-        asset_dict = conn.retrieve_dict(
-            "data_asset", cols="all", where=("asset_id=%s", [self.asset_id])
-        )
-        return asset_dict[0]
-
-    def get_results_path(self):
-        """
-        Path for storing the DQ results
-        :return: s3 uri
-        """
-        return (
-            self.source_file_path.split(self.asset_id)[0]
-            + f"{self.asset_id}/logs/{self.exec_id}/dq_results"
-        )
-
-    def get_error_path(self):
-        pass
-
-    def get_masking_path(self):
-        """
-        Path for storing the results of Data Masking
-        :return: s3 uri
-        """
-        return (
-            self.source_file_path.split(self.asset_id)[0] + f"{self.asset_id}/masked/"
-        )
-
-    def get_asset_metadata(self, conn):
-        """
-        Gets the required metadata for an asset
-        :return:
-        """
-        return get_metadata(conn, self.asset_id, logger=self.logger)
-
-    def adv_dq_required(self, conn):
-        """
-        The function checks if advanced DQ is required for a particular asset or not
-        :param: DB connection object
-        :return: Boolean
-        """
-        dq_rules = conn.retrieve(
-            "adv_dq_rules", cols="all", where=("asset_id=%s", [self.asset_id])
-        )
-        if len(dq_rules) == 0:
-            return False
-        else:
-            return True
-
-    def generate_dq_code(self, conn):
-        """
-        Generate the Dynamic DQ code
-        :param :DB connection object
-        :return: Generated code
-        """
-        metadata = self.get_asset_metadata(conn)
-        adv_dq = self.adv_dq_required(conn)
-        if adv_dq:
-            dq_rules = conn.retrieve_dict(
-                "adv_dq_rules", cols="dq_rule", where=("asset_id=%s", [self.asset_id])
-            )
-            if len(dq_rules):
-                # The table exists and contains the adv dq
-                check_list = ["." + i["dq_rule"] for i in dq_rules]
-                code = generate_code(
-                    metadata, logger=self.logger, adv_dq_info=check_list
-                )
-            else:
-                # The table exists but is empty
-                code = generate_code(metadata, logger=self.logger)
-        else:
-            code = generate_code(metadata, logger=self.logger)
-        self.logger.write(message=f"Pydeequ Code Generated: {code}")
-        return code
-
-    def update_data_catalog(
-        self,
-        conn,
-        dq_validation=None,
-        data_masking=None,
-        data_standardization=None,
-    ):
-        """
-        Updates the data catalog in DynamoDB
-        """
-        table_name = "data_asset_catalogs"
-        where_clause = ("exec_id=%s", [self.exec_id])
-        item = {}
-        if dq_validation:
-            self.logger.write(
-                message=f"updating data catalog entry dq_validation with {dq_validation}"
-            )
-            item["dq_validation"] = dq_validation
-        elif data_masking:
-            self.logger.write(
-                message=f"updating data catalog entry data_masking with {data_masking}"
-            )
-            item["data_masking"] = data_masking
-        elif data_standardization:
-            self.logger.write(
-                message=f"updating data catalog entry data_standardization with {data_standardization}"
-            )
-            item["data_standardization"] = data_standardization
-        conn.update(table=table_name, data=item, where=where_clause)
-
-    def validate_schema(self, conn, source_df):
-        """
-        Method to return if an asset's schema is validated
-        :return: Bool
-        """
-<<<<<<< HEAD
-        schema_validation = validate_schema(
-            self.asset_file_type,
-            self.asset_file_header,
-            source_df,
-            self.metadata_table,
-            self.region,
-            logger=self.logger,
-        )
-=======
-        schema_validation = validate_schema(self, source_df, conn, logger=self.logger)
->>>>>>> e813fd1c
-        self.logger.write(message=f"Schema Validation = {schema_validation}")
-        return schema_validation
+import boto3
+from .comUtils import get_metadata
+from .dqUtils import generate_code
+from .logger import Logger
+from .validateSchema import validate_schema
+
+
+class DataAsset:
+    def __init__(self, args, config, run_identifier, conn):
+        """
+        Defines a Data Asset and its properties
+        :param args: Run time arguments gathered from Step Function
+        :param config: The Global config file
+        :param run_identifier: To identify which job is running at present
+        :param conn : DB connection object
+        """
+        self.asset_metadata = None
+        self.asset_id = args["asset_id"]
+        self.source_path = args["source_path"]
+        self.source_id = args["source_id"]
+        self.exec_id = args["exec_id"]
+        self.fm_prefix = config["fm_prefix"]
+        self.region = boto3.session.Session().region_name
+        self.log_type = config["log_type"]
+        self.secret_name = config["secret_name"]
+        self.source_file_path = self.source_path.replace("s3://", "s3a://")
+        self.logger = Logger(
+            log_type=self.log_type,
+            log_name=self.exec_id,
+            src_path=self.source_path,
+            asset_id=self.asset_id,
+            region=self.region,
+            run_identifier=run_identifier,
+        )
+        items = self.get_data_asset_info(conn)
+        self.asset_name = items["asset_nm"]
+        self.asset_file_type = items["file_type"]
+        self.asset_file_delim = items["file_delim"]
+        self.asset_file_header = items["file_header"]
+        self.target_id = items["target_id"]
+        self.encryption = items["file_encryption_ind"]
+
+    def get_data_asset_info(self, conn):
+        """
+        :param conn: DB connection object
+        :return: Data asset info as dictionary
+        """
+        asset_dict = conn.retrieve_dict(
+            "data_asset", cols="all", where=("asset_id=%s", [self.asset_id])
+        )
+        return asset_dict[0]
+
+    def get_results_path(self):
+        """
+        Path for storing the DQ results
+        :return: s3 uri
+        """
+        return (
+            self.source_file_path.split(self.asset_id)[0]
+            + f"{self.asset_id}/logs/{self.exec_id}/dq_results"
+        )
+
+    def get_error_path(self):
+        pass
+
+    def get_masking_path(self):
+        """
+        Path for storing the results of Data Masking
+        :return: s3 uri
+        """
+        return (
+            self.source_file_path.split(self.asset_id)[0] + f"{self.asset_id}/masked/"
+        )
+
+    def get_asset_metadata(self, conn):
+        """
+        Gets the required metadata for an asset
+        :return:
+        """
+        return get_metadata(conn, self.asset_id, logger=self.logger)
+
+    def adv_dq_required(self, conn):
+        """
+        The function checks if advanced DQ is required for a particular asset or not
+        :param: DB connection object
+        :return: Boolean
+        """
+        dq_rules = conn.retrieve(
+            "adv_dq_rules", cols="all", where=("asset_id=%s", [self.asset_id])
+        )
+        if len(dq_rules) == 0:
+            return False
+        else:
+            return True
+
+    def generate_dq_code(self, conn):
+        """
+        Generate the Dynamic DQ code
+        :param :DB connection object
+        :return: Generated code
+        """
+        metadata = self.get_asset_metadata(conn)
+        adv_dq = self.adv_dq_required(conn)
+        if adv_dq:
+            dq_rules = conn.retrieve_dict(
+                "adv_dq_rules", cols="dq_rule", where=("asset_id=%s", [self.asset_id])
+            )
+            if len(dq_rules):
+                # The table exists and contains the adv dq
+                check_list = ["." + i["dq_rule"] for i in dq_rules]
+                code = generate_code(
+                    metadata, logger=self.logger, adv_dq_info=check_list
+                )
+            else:
+                # The table exists but is empty
+                code = generate_code(metadata, logger=self.logger)
+        else:
+            code = generate_code(metadata, logger=self.logger)
+        self.logger.write(message=f"Pydeequ Code Generated: {code}")
+        return code
+
+    def update_data_catalog(
+        self,
+        conn,
+        dq_validation=None,
+        data_masking=None,
+        data_standardization=None,
+    ):
+        """
+        Updates the data catalog in DynamoDB
+        """
+        table_name = "data_asset_catalogs"
+        where_clause = ("exec_id=%s", [self.exec_id])
+        item = {}
+        if dq_validation:
+            self.logger.write(
+                message=f"updating data catalog entry dq_validation with {dq_validation}"
+            )
+            item["dq_validation"] = dq_validation
+        elif data_masking:
+            self.logger.write(
+                message=f"updating data catalog entry data_masking with {data_masking}"
+            )
+            item["data_masking"] = data_masking
+        elif data_standardization:
+            self.logger.write(
+                message=f"updating data catalog entry data_standardization with {data_standardization}"
+            )
+            item["data_standardization"] = data_standardization
+        conn.update(table=table_name, data=item, where=where_clause)
+
+    def validate_schema(self, conn, source_df):
+        """
+        Method to return if an asset's schema is validated
+        :return: Bool
+        """
+        schema_validation = validate_schema(self, source_df, conn, logger=self.logger)
+        self.logger.write(message=f"Schema Validation = {schema_validation}")
+        return schema_validation