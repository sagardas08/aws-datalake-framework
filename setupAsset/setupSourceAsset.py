"""
== Create a new source system asset
1. Build the directory structure for the asset in associated S3 bucket
2. Setup creatObject event in the associated S3 bucket
3. Insert entry in the dl-fmwrk.data_asset dynamoDb table for the asset
4. Create a new dynamoDb table for the asset and create entries for all columms
"""

import sys
import os
import time
from random import random
from utils.comUtils import insert_asset_item_dynamoDB
from utils.comUtils import getGlobalParams
from utils.comUtils import create_asset_detail_table
from utils.comUtils import insert_asset_cols_dynamoDB
from utils.comUtils import set_bucket_event_notification
from utils.comUtils import create_src_s3_dir_str
from utils.comUtils import create_asset_catalog_table


def main():
<<<<<<< HEAD
  asset_json_file = sys.argv[1]
  asset_col_json_file = sys.argv[2]
  global_config = getGlobalParams()
  asset_id = int(str(random()).split(".")[1])

  print("Create asset detail table")
  create_asset_detail_table(asset_id, global_config["primary_region"])
  create_asset_detail_table(asset_id, global_config["secondary_region"])

  print("Create asset catalog table")
  create_asset_catalog_table(asset_id, global_config["primary_region"])
  create_asset_catalog_table(asset_id, global_config["secondary_region"])
  time.sleep(10)

  print("Insert asset item")
  insert_asset_item_dynamoDB(asset_json_file, asset_id, global_config["primary_region"])
  insert_asset_item_dynamoDB(asset_json_file, asset_id, global_config["secondary_region"])

  print("Insert asset columns")
  insert_asset_cols_dynamoDB(asset_col_json_file, asset_id, global_config["primary_region"])
  insert_asset_cols_dynamoDB(asset_col_json_file, asset_id, global_config["secondary_region"])

  print("Create s3 directory structure")
  create_src_s3_dir_str(asset_id, asset_json_file, global_config["primary_region"])
  create_src_s3_dir_str(asset_id, asset_json_file, global_config["secondary_region"])

  print("Add Bucket Notification")
  set_bucket_event_notification(asset_id, asset_json_file, global_config["primary_region"])
  set_bucket_event_notification(asset_id, asset_json_file, global_config["secondary_region"])

if __name__=="__main__":
  main()
=======
    asset_json_file = sys.argv[1]
    asset_col_json_file = sys.argv[2]
    global_config = getGlobalParams()
    asset_id = int(str(random()).split(".")[1])

    print("Create asset detail table")
    create_asset_detail_table(asset_id, global_config["primary_region"])
    create_asset_detail_table(asset_id, global_config["secondary_region"])
    time.sleep(10)

    print("Insert asset item")
    insert_asset_item_dynamoDB(
        asset_json_file, asset_id, global_config["primary_region"]
    )
    insert_asset_item_dynamoDB(
        asset_json_file, asset_id, global_config["secondary_region"]
    )

    print("Insert asset columns")
    insert_asset_cols_dynamoDB(
        asset_col_json_file, asset_id, global_config["primary_region"]
    )
    insert_asset_cols_dynamoDB(
        asset_col_json_file, asset_id, global_config["secondary_region"]
    )

    print("Create s3 directory structure")
    create_src_s3_dir_str(asset_id, asset_json_file, global_config["primary_region"])
    create_src_s3_dir_str(asset_id, asset_json_file, global_config["secondary_region"])

    print("Add Bucket Notification")
    set_bucket_event_notification(
        asset_id, asset_json_file, global_config["primary_region"]
    )
    set_bucket_event_notification(
        asset_id, asset_json_file, global_config["secondary_region"]
    )


if __name__ == "__main__":
    main()
>>>>>>> 51a7a199
<|MERGE_RESOLUTION|>--- conflicted
+++ resolved
@@ -20,7 +20,6 @@
 
 
 def main():
-<<<<<<< HEAD
   asset_json_file = sys.argv[1]
   asset_col_json_file = sys.argv[2]
   global_config = getGlobalParams()
@@ -52,47 +51,4 @@
   set_bucket_event_notification(asset_id, asset_json_file, global_config["secondary_region"])
 
 if __name__=="__main__":
-  main()
-=======
-    asset_json_file = sys.argv[1]
-    asset_col_json_file = sys.argv[2]
-    global_config = getGlobalParams()
-    asset_id = int(str(random()).split(".")[1])
-
-    print("Create asset detail table")
-    create_asset_detail_table(asset_id, global_config["primary_region"])
-    create_asset_detail_table(asset_id, global_config["secondary_region"])
-    time.sleep(10)
-
-    print("Insert asset item")
-    insert_asset_item_dynamoDB(
-        asset_json_file, asset_id, global_config["primary_region"]
-    )
-    insert_asset_item_dynamoDB(
-        asset_json_file, asset_id, global_config["secondary_region"]
-    )
-
-    print("Insert asset columns")
-    insert_asset_cols_dynamoDB(
-        asset_col_json_file, asset_id, global_config["primary_region"]
-    )
-    insert_asset_cols_dynamoDB(
-        asset_col_json_file, asset_id, global_config["secondary_region"]
-    )
-
-    print("Create s3 directory structure")
-    create_src_s3_dir_str(asset_id, asset_json_file, global_config["primary_region"])
-    create_src_s3_dir_str(asset_id, asset_json_file, global_config["secondary_region"])
-
-    print("Add Bucket Notification")
-    set_bucket_event_notification(
-        asset_id, asset_json_file, global_config["primary_region"]
-    )
-    set_bucket_event_notification(
-        asset_id, asset_json_file, global_config["secondary_region"]
-    )
-
-
-if __name__ == "__main__":
-    main()
->>>>>>> 51a7a199
+  main()