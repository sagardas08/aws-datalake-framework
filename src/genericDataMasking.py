import sys
import time
from awsglue.utils import getResolvedOptions
from utils.data_asset import DataAsset
from utils.comUtils import *
from utils.capeprivacyUtils import *


def get_global_config():
    """
    Utility method to get global config file
    :return:JSON
    """
    config_file_path = "globalConfig.json"
    file = open(file=config_file_path, mode="r")
    config = json.load(file)
    file.close()
    return config


args = getResolvedOptions(sys.argv, ["source_path", "source_id", "asset_id", "exec_id"])
global_config = get_global_config()
start_time = time.time()
asset = DataAsset(args, global_config, run_identifier="data-masking")
# Creating spark Session object
spark = get_spark_for_masking(asset.logger)
try:
    # Creating spark dataframe from input file.Supported:CSV,Parquet,JSON,ORC
    source_df = create_spark_df(
        spark,
        asset.source_file_path,
        asset.asset_file_type,
        asset.asset_file_delim,
        asset.asset_file_header,
        asset.logger,
    )
    # Update the data catalog dynamoDB table to "In-Progress" for easy monitoring
    asset.update_data_catalog(data_masking="In-Progress")
    # Getting data asset table dedicated for a specific asset which specifies if masking is required or not
    metadata = asset.get_asset_metadata()
    # Getting the masking key from AWS Secrets Manager
    key = get_secret(asset.secret_name, asset.region, asset.logger)
    # Function to mask data of sensitive columns
    result = run_data_masking(source_df, metadata, key, asset.logger)
    # Gets the target path where the masked data needs to be stored after masking
    target_path = asset.get_masking_path()
    target_path = target_path + get_timestamp(asset.source_file_path) + "/"
    # Storing the masked data in the target path
    store_sparkdf_to_s3(
        result,
        target_path,
        asset.asset_file_type,
        asset.asset_file_delim,
        asset.asset_file_header,
        asset.logger,
    )
    asset.update_data_catalog(data_masking="Completed")
except Exception as e:
    # Update data catalog table to "Failed" in case of exceptions
    asset.update_data_catalog(data_masking="Failed")
    asset.logger.write(message=str(e))

<<<<<<< HEAD
# Update data catalog table to "Completed" if the masking is successful
asset.update_data_catalog(data_masking="Completed")
=======
>>>>>>> bfa19d79
end_time = time.time()
asset.logger.write(message=f"Time Taken = {round(end_time - start_time, 2)} seconds")
asset.logger.write_logs_to_s3()
# Stop the spark session
stop_spark(spark)<|MERGE_RESOLUTION|>--- conflicted
+++ resolved
@@ -54,17 +54,13 @@
         asset.asset_file_header,
         asset.logger,
     )
+    # Update data catalog table to "Completed" if the masking is successful
     asset.update_data_catalog(data_masking="Completed")
 except Exception as e:
     # Update data catalog table to "Failed" in case of exceptions
     asset.update_data_catalog(data_masking="Failed")
     asset.logger.write(message=str(e))
 
-<<<<<<< HEAD
-# Update data catalog table to "Completed" if the masking is successful
-asset.update_data_catalog(data_masking="Completed")
-=======
->>>>>>> bfa19d79
 end_time = time.time()
 asset.logger.write(message=f"Time Taken = {round(end_time - start_time, 2)} seconds")
 asset.logger.write_logs_to_s3()
