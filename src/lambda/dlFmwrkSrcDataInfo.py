import json
import boto3
import os
from connector.pg_connect import Connector
<<<<<<< HEAD
from datetime import datetime

now = datetime.now()
=======
from datetime import datetime as date

now = date.now()
>>>>>>> e813fd1c
current_time = now.strftime("%H:%M:%S")
print("Loading function")


def lambda_handler(event, context):
    message = json.loads(event["Records"][0]["Sns"]["Message"])
    bucket = message["Records"][0]["s3"]["bucket"]["name"]
    key = message["Records"][0]["s3"]["object"]["key"]
    # the env vars are present in the LAMBDA function
    # and can be updated using the console
    region = os.environ["AWS_REGION"]
    fm_prefix = os.environ["fm_prefix"]
    aws_account = os.environ["aws_account"]
    key_path = key[: key.rfind("/")] + "/"
    source_path = "s3://" + bucket + "/" + key_path
    source_id = bucket.split("-")[2]
    asset_id = key.split("/")[0]
    db_secret = os.environ["db_secret"]
    db_region = os.environ["db_region"]
    table_name = "data_asset_catalogs"
    conn = Connector(db_secret, db_region)
    print(
        "Source Path: {}, Source ID: {}, Asset ID: {}".format(
            source_path, source_id, asset_id
        )
    )

    # Create timestamp to act as identifier for every execution
<<<<<<< HEAD
    ts_now = datetime.datetime.now()
    ts = ts_now.strftime("%Y%m%d%H%M%S")
    # generate a execution id for audit purpose
    exec_id = source_id + "_" + asset_id + "_" + str(ts)
    state_machine_name = fm_prefix + "-data-pipeline" + str(ts)
    # Create timestamp to insert in the data catalog to help tract the start time of process
    time_now = datetime.now()
    proc_start_ts = time_now.strftime("%H:%M:%S")
    # initial record is inserted in the data catalog table
    insert_data = {
        "exec_id": exec_id,
        "src_sys_id": source_id,
        "asset_id": asset_id,
=======
    ts = date.now().strftime("%Y%m%d%H%M%S")

    # generate a execution id for audit purpose
    exec_id = source_id + "_" + asset_id + "_" + str(ts)
    state_machine_name = fm_prefix + "-data-pipeline" + str(ts)

    # Create timestamp to insert in the data catalog to help tract the start time of process
    proc_start_ts = date.now().strftime("%H:%M:%S")

    # initial record is inserted in the data catalog table
    insert_data = {
        "exec_id": exec_id,
        "src_sys_id": int(source_id),
        "asset_id": int(asset_id),
>>>>>>> e813fd1c
        "dq_validation": "not started",
        "data_standardization": "not started",
        "data_masking": "not started",
        "src_file_path": source_path,
        "proc_start_ts": proc_start_ts,
    }
<<<<<<< HEAD
    table_name = "data_asset_catalogs"
    conn = Connector("postgres_dev", my_region)
    conn.insert(table=table_name, data=insert_data, returning=None)
=======
    # insert initial record
    conn.insert(table=table_name, data=insert_data)
    conn.commit()
    conn.close()
>>>>>>> e813fd1c

    # Step function execution is triggered
    client = boto3.client("stepfunctions")
    response = client.start_execution(
        stateMachineArn="arn:aws:states:{}:{}:stateMachine:{}-data-pipeline".format(
            region, aws_account, fm_prefix
        ),
        name=state_machine_name,
        input=json.dumps(
            {
                "source_path": source_path,
                "source_id": source_id,
                "asset_id": asset_id,
                "exec_id": exec_id,
            }
        ),
    )
    print(response)<|MERGE_RESOLUTION|>--- conflicted
+++ resolved
@@ -2,15 +2,9 @@
 import boto3
 import os
 from connector.pg_connect import Connector
-<<<<<<< HEAD
-from datetime import datetime
-
-now = datetime.now()
-=======
 from datetime import datetime as date
 
 now = date.now()
->>>>>>> e813fd1c
 current_time = now.strftime("%H:%M:%S")
 print("Loading function")
 
@@ -39,21 +33,6 @@
     )
 
     # Create timestamp to act as identifier for every execution
-<<<<<<< HEAD
-    ts_now = datetime.datetime.now()
-    ts = ts_now.strftime("%Y%m%d%H%M%S")
-    # generate a execution id for audit purpose
-    exec_id = source_id + "_" + asset_id + "_" + str(ts)
-    state_machine_name = fm_prefix + "-data-pipeline" + str(ts)
-    # Create timestamp to insert in the data catalog to help tract the start time of process
-    time_now = datetime.now()
-    proc_start_ts = time_now.strftime("%H:%M:%S")
-    # initial record is inserted in the data catalog table
-    insert_data = {
-        "exec_id": exec_id,
-        "src_sys_id": source_id,
-        "asset_id": asset_id,
-=======
     ts = date.now().strftime("%Y%m%d%H%M%S")
 
     # generate a execution id for audit purpose
@@ -68,23 +47,16 @@
         "exec_id": exec_id,
         "src_sys_id": int(source_id),
         "asset_id": int(asset_id),
->>>>>>> e813fd1c
         "dq_validation": "not started",
         "data_standardization": "not started",
         "data_masking": "not started",
         "src_file_path": source_path,
         "proc_start_ts": proc_start_ts,
     }
-<<<<<<< HEAD
-    table_name = "data_asset_catalogs"
-    conn = Connector("postgres_dev", my_region)
-    conn.insert(table=table_name, data=insert_data, returning=None)
-=======
     # insert initial record
     conn.insert(table=table_name, data=insert_data)
     conn.commit()
     conn.close()
->>>>>>> e813fd1c
 
     # Step function execution is triggered
     client = boto3.client("stepfunctions")
