import base64
from botocore.exceptions import ClientError

import json
import decimal
from datetime import datetime, timedelta
from io import StringIO

import boto3
import pydeequ
from pyspark.sql import SparkSession

from .logger import log


def get_current_time():
    time_ist = datetime.utcnow() + timedelta(hours=5, minutes=30)
    time_str = time_ist.strftime("%d-%m-%y %H:%M:%S")
    return time_str


@log
def update_data_catalog(table_name, exec_id,
                        dq_validation=None, data_masking=None,
                        data_standardization=None, logger=None):
    """

    :param table_name:
    :param exec_id:
    :param dq_validation:
    :param data_masking:
    :param data_standardization:
    :param logger:
    :return:
    """
    table = boto3.resource('dynamodb').Table(table_name)
    response = table.get_item(Key={'exec_id': exec_id})
    item = response['Item']
    if dq_validation:
        item['dq_validation'] = dq_validation
    elif data_masking:
        item['data_masking'] = data_masking
    elif data_standardization:
        item['data_standardization'] = data_standardization
    table.put_item(Item=item)


@log
def get_spark(logger=None):
    """
    Utility method to return a spark Session object initialized with Pydeequ jars
    :return: Spark Session Object
    """
    spark = (
        SparkSession.builder.config("spark.jars.packages", pydeequ.deequ_maven_coord)
            .config("spark.jars.excludes", pydeequ.f2j_maven_coord)
            .getOrCreate()
    )
    return spark


def stop_spark(spark):
    """
    Utility method to stop a Spark Session
    :param spark: Spark Session Object
    :return: None
    """
    spark.sparkContext._gateway.close()
    spark.stop()
    print("Stopping Spark Session")


@log
def create_spark_df(
        spark,
        source_file_path,
        asset_file_type,
        asset_file_delim,
        asset_file_header,
        logger=None,
):
    """

    :param spark:
    :param source_file_path:
    :param asset_file_type:
    :param asset_file_delim:
    :param asset_file_header:
    :param logger:
    :return:
    """
    source_df = None
    if asset_file_type == "csv" and asset_file_header == True:
        source_df = spark.read.csv(
            path=source_file_path, sep=asset_file_delim, header=True, inferSchema=True
        )
    elif asset_file_type == "csv" and asset_file_header == False:
        source_df = spark.read.csv(path=source_file_path, sep=asset_file_delim)
    elif asset_file_type == "parquet":
        source_df = spark.read.parquet(source_file_path)
    elif asset_file_type == "json":
        source_df = spark.read.json(source_file_path)
    elif asset_file_type == "orc":
        source_df = spark.read.orc(source_file_path)
    try:
        assert source_df is not None
        return source_df
    except AssertionError:
        print("Unable to read the data from the source")


# Helper class to convert a DynamoDB item to JSON.
class DecimalEncoder(json.JSONEncoder):
    def default(self, o):
        if isinstance(o, decimal.Decimal):
            return str(o)
        if isinstance(o, set):  # <---resolving sets as lists
            return list(o)
        return super(DecimalEncoder, self).default(o)


def dynamodbJsonToDict(dynamodbJson):
    for i in dynamodbJson["Items"]:
        items = json.dumps(i, cls=DecimalEncoder)
    return json.loads(items)


@log
def get_metadata(table, region, logger=None):
    """
    Get the metadata from dynamoDB to find which checks to run for which columns
    :param logger:
    :param table: The DynamoDB table name
    :param region: The AWS region for e.g. us-east-1
    :return:
    """
    temp_dict = dict()
    response_list = list()
    client = boto3.client("dynamodb", region_name=region)
    response = client.scan(TableName=table)["Items"]
    for item in response:
        for k, v in item.items():
            temp_dict[k] = list(v.values())[0]
        response_list.append(temp_dict)
        temp_dict = dict()
    return response_list


@log
def check_failure(dataframe, logger):
    """

    :param dataframe:
    :param logger:
    :return:
    """
    df_fail = dataframe.filter(dataframe.constraint_status != "Success")
    num_fails = df_fail.count()
    if num_fails >= 1:
        if logger:
            logger.write(
                message=f"Found {num_fails} Failures in the source file."
            )
        return True
    return False


@log
def move_file(path, logger=None):
    """

    :param path:
    :param logger:
    :return:
    """
    word_list = path.split("/")
    bucket = word_list[2]
    s3 = boto3.resource('s3')
    s3_bucket = s3.Bucket(bucket)
    source = '/'.join(path.split('/')[3:])
    target = path.split('/')[3] + '/Errors'
    for obj in s3_bucket.objects.filter(Prefix=source):
        source_filename = obj.key.split('/')[-1]
        print(obj.key)
        print(source_filename)
        copy_source = {
            'Bucket': bucket,
            'Key': obj.key
        }
        target_filename = "{}/{}".format(target, source_filename)
        print(target_filename)
        s3_bucket.copy(copy_source, target_filename)
        s3.Object(bucket, obj.key).delete()


@log
def move_source_file(
        path, dq_result=None, schema_validation=None, logger=None
):
    """

<<<<<<< HEAD
    :param path:
    :param dq_result:
    :param schema_validation:
    :param logger:
    :return:
    """
    if dq_result is not None:
        # check for 'Failure' in the DQ results
        failure = check_failure(dq_result, logger)
        if failure:
            # if there is even a single DQ fail then move the source file
            logger.write(message="Attempting to move the file")
            move_file(path, logger)
        else:
            if logger:
                logger.write(message="No failures found")
    elif not schema_validation:
        # in case the schema is not validated, move the source file to error location
        move_file(path, logger)
        if logger:
            logger.write(
                message="Moving the file to Error location due to schema irregularities"
            )
=======
def move_source_file(dq_result, source_file_path):
    failure = check_failure(dq_result)
    if failure:
        move_file(source_file_path)
    else:
        print("No failures found.")
        
#utility method to store a Spark dataframe to S3 bucket
def store_sparkdf_to_s3(dataframe,target_path,asset_file_type,asset_file_delim,asset_file_header):
    """
    
    :param dataframe: The spark dataframe
    :param target_path: The S3 URI
    :param asset_file_type: Type of the file that the dataframe should be written as
    :param asset_file_delim: The delimiter
    :param asset_file_header: The header true/false
    :return:
    """
    target_path = target_path.replace("s3://", "s3a://")
    timestamp = str(datetime.now())
    splitlist=timestamp.split(".")
    timestamp=splitlist[0]
    timestamp=timestamp.replace(" ","").replace(":","").replace("-","")
    target_path=target_path+timestamp+"/"
    if asset_file_type=='csv':
        dataframe.coalesce(1).write.option("header",asset_file_header).option("delimiter",asset_file_delim).csv(target_path)
    if asset_file_type=='parquet':
        dataframe.coalesce(1).write.parquet(target_path)
    if asset_file_type=='json':
        dataframe.coalesce(1).write.json(target_path)
    if asset_file_type=='orc':
        dataframe.coalesce(1).write.orc(target_path)
    
    
#Utility function to get secret key from secrets manager for tokenising in data masking      
def get_secret(secretname,regionname):

    secret_name = secretname
    region_name = regionname

    # Create a Secrets Manager client
    session = boto3.session.Session()
    client = session.client(
        service_name='secretsmanager',
        region_name=region_name
    )

    try:
        get_secret_value_response = client.get_secret_value(
            SecretId=secret_name
        )
    except ClientError as e:
        if e.response['Error']['Code'] == 'DecryptionFailureException':
            # Secrets Manager can't decrypt the protected secret text using the provided KMS key.
            # Deal with the exception here, and/or rethrow at your discretion.
            raise e
        elif e.response['Error']['Code'] == 'InternalServiceErrorException':
            # An error occurred on the server side.
            # Deal with the exception here, and/or rethrow at your discretion.
            raise e
        elif e.response['Error']['Code'] == 'InvalidParameterException':
            # You provided an invalid value for a parameter.
            # Deal with the exception here, and/or rethrow at your discretion.
            raise e
        elif e.response['Error']['Code'] == 'InvalidRequestException':
            # You provided a parameter value that is not valid for the current state of the resource.
            # Deal with the exception here, and/or rethrow at your discretion.
            raise e
        elif e.response['Error']['Code'] == 'ResourceNotFoundException':
            # We can't find the resource that you asked for.
            # Deal with the exception here, and/or rethrow at your discretion.
            raise e
    else:
        # Decrypts secret using the associated KMS key.
        # Depending on whether the secret is a string or binary, one of these fields will be populated.
        if 'SecretString' in get_secret_value_response:
            secret = get_secret_value_response['SecretString']
            key_value_pair=json.loads(secret)
            key=key_value_pair["key"]
            return key
        else:
            decoded_binary_secret = base64.b64decode(get_secret_value_response['SecretBinary'])
  
>>>>>>> eb65e46e
<|MERGE_RESOLUTION|>--- conflicted
+++ resolved
@@ -188,7 +188,6 @@
             'Key': obj.key
         }
         target_filename = "{}/{}".format(target, source_filename)
-        print(target_filename)
         s3_bucket.copy(copy_source, target_filename)
         s3.Object(bucket, obj.key).delete()
 
@@ -198,8 +197,6 @@
         path, dq_result=None, schema_validation=None, logger=None
 ):
     """
-
-<<<<<<< HEAD
     :param path:
     :param dq_result:
     :param schema_validation:
@@ -223,13 +220,6 @@
             logger.write(
                 message="Moving the file to Error location due to schema irregularities"
             )
-=======
-def move_source_file(dq_result, source_file_path):
-    failure = check_failure(dq_result)
-    if failure:
-        move_file(source_file_path)
-    else:
-        print("No failures found.")
         
 #utility method to store a Spark dataframe to S3 bucket
 def store_sparkdf_to_s3(dataframe,target_path,asset_file_type,asset_file_delim,asset_file_header):
@@ -305,6 +295,4 @@
             key=key_value_pair["key"]
             return key
         else:
-            decoded_binary_secret = base64.b64decode(get_secret_value_response['SecretBinary'])
-  
->>>>>>> eb65e46e
+            decoded_binary_secret = base64.b64decode(get_secret_value_response['SecretBinary'])