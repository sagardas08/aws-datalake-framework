--- conflicted
+++ resolved
@@ -21,15 +21,6 @@
 
 @log
 def update_data_catalog(
-<<<<<<< HEAD
-        conn,
-        table_name,
-        exec_id,
-        dq_validation=None,
-        data_masking=None,
-        data_standardization=None,
-        logger=None,
-=======
     conn,
     table_name,
     exec_id,
@@ -37,7 +28,6 @@
     data_masking=None,
     data_standardization=None,
     logger=None,
->>>>>>> e813fd1c
 ):
     # method to update the data catalog entry
     """
@@ -70,13 +60,8 @@
     """
     spark = (
         SparkSession.builder.config("spark.jars.packages", pydeequ.deequ_maven_coord)
-<<<<<<< HEAD
-            .config("spark.jars.excludes", pydeequ.f2j_maven_coord)
-            .getOrCreate()
-=======
         .config("spark.jars.excludes", pydeequ.f2j_maven_coord)
         .getOrCreate()
->>>>>>> e813fd1c
     )
     return spark
 
@@ -94,12 +79,12 @@
 
 @log
 def create_spark_df(
-        spark,
-        source_file_path,
-        asset_file_type,
-        asset_file_delim,
-        asset_file_header,
-        logger=None,
+    spark,
+    source_file_path,
+    asset_file_type,
+    asset_file_delim,
+    asset_file_header,
+    logger=None,
 ):
     # Generates a spark dataframe from the source file based
     # on the different file conditions as specified in the asset info
@@ -223,12 +208,12 @@
 
 @log
 def store_sparkdf_to_s3(
-        dataframe,
-        target_path,
-        asset_file_type,
-        asset_file_delim,
-        asset_file_header,
-        logger=None,
+    dataframe,
+    target_path,
+    asset_file_type,
+    asset_file_delim,
+    asset_file_header,
+    logger=None,
 ):
     """
     utility method to store a Spark dataframe to S3 bucket
