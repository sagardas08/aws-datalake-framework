--- conflicted
+++ resolved
@@ -15,8 +15,6 @@
 def get_current_time():
     timestamp = datetime.utcnow().strftime("%Y%m%d%H%M%S")
     return timestamp
-
-<<<<<<< HEAD
 
 @log
 def update_data_catalog(
@@ -47,40 +45,6 @@
     elif data_standardization:
         item["data_standardization"] = data_standardization
     table.put_item(Item=item)
-
-=======
-
-@log
-def update_data_catalog(
-    table_name,
-    exec_id,
-    dq_validation=None,
-    data_masking=None,
-    data_standardization=None,
-    logger=None,
-):
-    """
-
-    :param table_name:
-    :param exec_id:
-    :param dq_validation:
-    :param data_masking:
-    :param data_standardization:
-    :param logger:
-    :return:
-    """
-    table = boto3.resource("dynamodb").Table(table_name)
-    response = table.get_item(Key={"exec_id": exec_id})
-    item = response["Item"]
-    if dq_validation:
-        item["dq_validation"] = dq_validation
-    elif data_masking:
-        item["data_masking"] = data_masking
-    elif data_standardization:
-        item["data_standardization"] = data_standardization
-    table.put_item(Item=item)
-
->>>>>>> 87efa1e5
 
 @log
 def get_spark(logger=None):
@@ -327,7 +291,6 @@
                 logger.write(message="Successfully retrieved the key from secret manager")
             return key
         else:
-<<<<<<< HEAD
             decoded_binary_secret = base64.b64decode(get_secret_value_response['SecretBinary'])
 
 def get_timestamp(source_path):
@@ -351,7 +314,4 @@
 def get_standardization_path(target_system_info, asset_id, timestamp, logger=None):
     target_bucket_name = target_system_info["bucket_name"]
     target_subdomain = target_system_info["subdomain"]
-    return f"s3a://{target_bucket_name}/{target_subdomain}/{asset_id}/{timestamp}/"
-=======
-            decoded_binary_secret = base64.b64decode(get_secret_value_response['SecretBinary'])
->>>>>>> 87efa1e5
+    return f"s3a://{target_bucket_name}/{target_subdomain}/{asset_id}/{timestamp}/"