import sys
import time
from awsglue.utils import getResolvedOptions
from utils.data_asset import DataAsset
from utils.comUtils import *
from utils.standardizationUtils import *
from utils.athena_ddl import get_or_create_db, \
    get_or_create_table, manage_partition


def get_global_config():
    """
    Utility method to get global config file
    :return:JSON
    """
    config_file_path = "globalConfig.json"
    file = open(file=config_file_path, mode="r")
    config = json.load(file)
    file.close()
    return config


args = getResolvedOptions(sys.argv, ["source_path", "source_id", "asset_id", "exec_id"])
global_config = get_global_config()
start_time = time.time()
<<<<<<< HEAD
# Creating a spark session object
spark = sql.SparkSession.builder.getOrCreate()
=======
>>>>>>> bfa19d79
asset = DataAsset(args, global_config, run_identifier="data-standardization")
try:
    # Creating spark dataframe from input file.Supported:CSV,Parquet,JSON,ORC
    source_df = create_spark_df(
        spark,
        asset.source_file_path,
        asset.asset_file_type,
        asset.asset_file_delim,
        asset.asset_file_header,
        asset.logger,
    )
    # Update the data catalog dynamoDB table to "In-Progress" for easy monitoring
    asset.update_data_catalog(data_standardization="In-Progress")
    # Getting data asset table dedicated for a specific asset which specifies if masking is required or not
    metadata = asset.get_asset_metadata()
    # Function to standardize the data to a user required format
    result = run_data_standardization(source_df, metadata, asset.logger)
    # Getting data from target system table
    target_system_info = get_target_system_info(
        asset.fm_prefix, asset.target_id, asset.region, asset.logger
    )
    # Getting the timestamp identifier from the source path
    timestamp = get_timestamp(asset.source_path)
    # Getting the standardization path with the help of info from target system
    target_path = get_standardization_path(
        target_system_info, asset.asset_id, timestamp, asset.logger
    )
    # Writing the standardized data to the target path in parquet format
    result.repartition(1).write.parquet(target_path, mode="overwrite")
<<<<<<< HEAD
    # Storing the target file to Athena with DB = Domain and Table = Sub-domain_AssetId
    domain = target_system_info['domain']
    get_or_create_db(asset.region, domain, asset.logger)
    athena_path = get_athena_path(target_system_info, asset.asset_id)
    # Updating the data catalog table to "Completed" if the standardization is successful
    asset.update_data_catalog(data_standardization="Completed")
    #Create table in Athena
=======

    # Storing the target file to Athena with DB = Domain and Table = SUb-domain_AssetId
    domain = target_system_info['domain']
    get_or_create_db(asset.region, domain, asset.logger)
    athena_path = get_athena_path(target_system_info, asset.asset_id)
    asset.update_data_catalog(data_standardization="Completed")
>>>>>>> bfa19d79
    get_or_create_table(
        asset.region, result, target_system_info, asset.asset_name,
        athena_path, partition=True, encrypt=asset.encryption, logger=asset.logger
    )
<<<<<<< HEAD
    #Add partitions for the table
=======
>>>>>>> bfa19d79
    manage_partition(
        asset.region, target_system_info, asset.asset_name,
        timestamp, target_path, asset.logger
    )
<<<<<<< HEAD
=======

>>>>>>> bfa19d79
except Exception as e:
    asset.logger.write(message=str(e))
    # Updating the data catalog table to "Failed" in case of exceptions
    asset.update_data_catalog(data_standardization="Failed")
    asset.logger.write_logs_to_s3()
    
end_time = time.time()
total_time_taken = float("{0:.2f}".format(end_time - start_time))
asset.logger.write(message=f"Time Taken = {total_time_taken} seconds")
asset.logger.write_logs_to_s3()
# Stop the spark session
stop_spark(spark)<|MERGE_RESOLUTION|>--- conflicted
+++ resolved
@@ -23,11 +23,9 @@
 args = getResolvedOptions(sys.argv, ["source_path", "source_id", "asset_id", "exec_id"])
 global_config = get_global_config()
 start_time = time.time()
-<<<<<<< HEAD
+
 # Creating a spark session object
 spark = sql.SparkSession.builder.getOrCreate()
-=======
->>>>>>> bfa19d79
 asset = DataAsset(args, global_config, run_identifier="data-standardization")
 try:
     # Creating spark dataframe from input file.Supported:CSV,Parquet,JSON,ORC
@@ -57,38 +55,27 @@
     )
     # Writing the standardized data to the target path in parquet format
     result.repartition(1).write.parquet(target_path, mode="overwrite")
-<<<<<<< HEAD
+
     # Storing the target file to Athena with DB = Domain and Table = Sub-domain_AssetId
     domain = target_system_info['domain']
     get_or_create_db(asset.region, domain, asset.logger)
     athena_path = get_athena_path(target_system_info, asset.asset_id)
+    
     # Updating the data catalog table to "Completed" if the standardization is successful
     asset.update_data_catalog(data_standardization="Completed")
+    
     #Create table in Athena
-=======
-
-    # Storing the target file to Athena with DB = Domain and Table = SUb-domain_AssetId
-    domain = target_system_info['domain']
-    get_or_create_db(asset.region, domain, asset.logger)
-    athena_path = get_athena_path(target_system_info, asset.asset_id)
-    asset.update_data_catalog(data_standardization="Completed")
->>>>>>> bfa19d79
     get_or_create_table(
         asset.region, result, target_system_info, asset.asset_name,
         athena_path, partition=True, encrypt=asset.encryption, logger=asset.logger
     )
-<<<<<<< HEAD
+    
     #Add partitions for the table
-=======
->>>>>>> bfa19d79
     manage_partition(
         asset.region, target_system_info, asset.asset_name,
         timestamp, target_path, asset.logger
     )
-<<<<<<< HEAD
-=======
 
->>>>>>> bfa19d79
 except Exception as e:
     asset.logger.write(message=str(e))
     # Updating the data catalog table to "Failed" in case of exceptions
