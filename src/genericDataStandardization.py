--- conflicted
+++ resolved
@@ -4,12 +4,6 @@
 from utils.data_asset import DataAsset
 from utils.comUtils import *
 from utils.standardizationUtils import *
-<<<<<<< HEAD
-=======
-import sys
-import time
->>>>>>> 440070c0
-
 
 def get_global_config():
     config_file_path = "globalConfig.json"
