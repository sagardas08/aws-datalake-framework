import sys
import time
from awsglue.utils import getResolvedOptions

from utils.data_asset import DataAsset
from utils.comUtils import *
from utils.capeprivacyUtils import *
<<<<<<< HEAD
from connector.pg_connect import Connector
=======
from connector import Connector
>>>>>>> e813fd1c


def get_global_config():
    """
    Utility method to get global config file
    :return:JSON
    """
    config_file_path = "globalConfig.json"
    file = open(file=config_file_path, mode="r")
    config = json.load(file)
    file.close()
    return config


# Get the arguments
args = getResolvedOptions(sys.argv, ["source_path", "source_id", "asset_id", "exec_id"])
global_config = get_global_config()
# Record the start time of the job
start_time = time.time()
region = boto3.session.Session().region_name
# Create connection object
<<<<<<< HEAD
conn = Connector("postgres_dev", region)
=======
db_secret = global_config['db_secret']
db_region = global_config['db_region']
conn = Connector(db_secret, db_region, autocommit=True)
>>>>>>> e813fd1c
# Create object to store data asset info
asset = DataAsset(args, global_config, run_identifier="data-masking", conn=conn)
# Creating spark Session object
spark = get_spark_for_masking(asset.logger)
try:
    # Creating spark dataframe from input file.Supported:CSV,Parquet,JSON,ORC
    source_df = create_spark_df(
        spark,
        asset.source_file_path,
        asset.asset_file_type,
        asset.asset_file_delim,
        asset.asset_file_header,
        asset.logger,
    )
    # Update the data catalog dynamoDB table to "In-Progress" for easy monitoring
    asset.update_data_catalog(conn, data_masking="In-Progress")
    # Getting data asset table dedicated for a specific asset which specifies if masking is required or not
    metadata = asset.get_asset_metadata(conn)
    # Getting the masking key from AWS Secrets Manager
    key = get_secret(asset.secret_name, asset.region, asset.logger)
    # Function to mask data of sensitive columns
    result = run_data_masking(source_df, metadata, key, asset.logger)
    # Gets the target path where the masked data needs to be stored after masking
    target_path = asset.get_masking_path()
    target_path = target_path + get_timestamp(asset.source_file_path) + "/"
    # Storing the masked data in the target path
    store_sparkdf_to_s3(
        result,
        target_path,
        asset.asset_file_type,
        asset.asset_file_delim,
        asset.asset_file_header,
        asset.logger,
    )
    # Update data catalog table to "Completed" if the masking is successful
    asset.update_data_catalog(conn, data_masking="Completed")
except Exception as e:
    # Update data catalog table to "Failed" in case of exceptions
    asset.update_data_catalog(conn, data_masking="Failed")
    asset.logger.write(message=str(e))

end_time = time.time()
asset.logger.write(message=f"Time Taken = {round(end_time - start_time, 2)} seconds")
<<<<<<< HEAD
#Write logs to S3
asset.logger.write_logs_to_s3()
#Close connection
=======
# Write logs to S3
asset.logger.write_logs_to_s3()
# Close connection
>>>>>>> e813fd1c
conn.close()
# Stop the spark session
stop_spark(spark)<|MERGE_RESOLUTION|>--- conflicted
+++ resolved
@@ -5,11 +5,7 @@
 from utils.data_asset import DataAsset
 from utils.comUtils import *
 from utils.capeprivacyUtils import *
-<<<<<<< HEAD
-from connector.pg_connect import Connector
-=======
 from connector import Connector
->>>>>>> e813fd1c
 
 
 def get_global_config():
@@ -31,13 +27,9 @@
 start_time = time.time()
 region = boto3.session.Session().region_name
 # Create connection object
-<<<<<<< HEAD
-conn = Connector("postgres_dev", region)
-=======
 db_secret = global_config['db_secret']
 db_region = global_config['db_region']
 conn = Connector(db_secret, db_region, autocommit=True)
->>>>>>> e813fd1c
 # Create object to store data asset info
 asset = DataAsset(args, global_config, run_identifier="data-masking", conn=conn)
 # Creating spark Session object
@@ -81,15 +73,9 @@
 
 end_time = time.time()
 asset.logger.write(message=f"Time Taken = {round(end_time - start_time, 2)} seconds")
-<<<<<<< HEAD
-#Write logs to S3
-asset.logger.write_logs_to_s3()
-#Close connection
-=======
 # Write logs to S3
 asset.logger.write_logs_to_s3()
 # Close connection
->>>>>>> e813fd1c
 conn.close()
 # Stop the spark session
 stop_spark(spark)